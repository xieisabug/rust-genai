--- conflicted
+++ resolved
@@ -32,7 +32,6 @@
 		Ok(MODELS.iter().map(|s| s.to_string()).collect())
 	}
 
-<<<<<<< HEAD
 	async fn all_models(_kind: AdapterKind, _target: ServiceTarget) -> Result<Vec<Model>> {
 		// For together, there are too many models to list.
 		// The models are handled dynamically based on the model name.
@@ -40,10 +39,7 @@
 		Ok(Vec::new())
 	}
 
-	fn get_service_url(model: &ModelIden, service_type: ServiceType, endpoint: Endpoint) -> String {
-=======
 	fn get_service_url(model: &ModelIden, service_type: ServiceType, endpoint: Endpoint) -> Result<String> {
->>>>>>> b0bf4da0
 		OpenAIAdapter::util_get_service_url(model, service_type, endpoint)
 	}
 
