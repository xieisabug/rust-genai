--- conflicted
+++ resolved
@@ -63,7 +63,6 @@
 		Ok(MODELS.iter().map(|s| s.to_string()).collect())
 	}
 
-<<<<<<< HEAD
 	async fn all_models(_kind: AdapterKind, _target: ServiceTarget) -> Result<Vec<Model>> {
 		// 为 Nebius 模型创建基本的模型信息
 		let mut models = Vec::new();
@@ -96,10 +95,7 @@
 		Ok(models)
 	}
 
-	fn get_service_url(model: &ModelIden, service_type: ServiceType, endpoint: Endpoint) -> String {
-=======
 	fn get_service_url(model: &ModelIden, service_type: ServiceType, endpoint: Endpoint) -> Result<String> {
->>>>>>> b0bf4da0
 		OpenAIAdapter::util_get_service_url(model, service_type, endpoint)
 	}
 
