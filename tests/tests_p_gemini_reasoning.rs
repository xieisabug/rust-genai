mod support;

use crate::support::{Check, TestResult, common_tests};

// "gemini-2.5-flash", "gemini-2.5-pro-preview"
const MODEL: &str = "gemini-2.5-flash"; // can add "-medium" .. suffix

<<<<<<< HEAD
// Updated to use latest stable Gemini 2.5 models with thinking capabilities
const MODEL: &str = "gemini-2.5-flash"; // can add "-zero", "-low", "-medium", "-high" suffix
const REASONING_MODEL: &str = "gemini-2.5-pro"; // Most advanced reasoning model

// NOTE: For now just single test to make sure reasonning token get captured.

#[tokio::test]
async fn test_chat_simple_ok() -> Result<()> {
	// NOTE: Gemini 2.5 includes reasoning tokens in usage but may not expose reasoning content
=======
// NOTE: For now just single test to make sure reasoning token get captured.

#[tokio::test]
async fn test_chat_simple_ok() -> TestResult<()> {
	// NOTE: At this point, gemini 2.5 does not seems to give back reasoning content.
	//       But it should have REASONING_USAGE
>>>>>>> 0052ed09
	common_tests::common_test_chat_simple_ok(MODEL, Some(Check::REASONING_USAGE)).await
}

#[tokio::test]
async fn test_chat_reasoning_pro_ok() -> Result<()> {
	// Test with the most advanced reasoning model
	common_tests::common_test_chat_simple_ok(REASONING_MODEL, Some(Check::REASONING_USAGE)).await
}

#[tokio::test]
async fn test_chat_reasoning_budget_zero_ok() -> Result<()> {
	// Test with zero reasoning budget (fastest)
	common_tests::common_test_chat_simple_ok("gemini-2.5-flash-zero", Some(Check::REASONING_USAGE)).await
}

#[tokio::test]
async fn test_chat_reasoning_budget_low_ok() -> Result<()> {
	// Test with low reasoning budget
	common_tests::common_test_chat_simple_ok("gemini-2.5-flash-low", Some(Check::REASONING_USAGE)).await
}

#[tokio::test]
async fn test_chat_reasoning_budget_medium_ok() -> Result<()> {
	// Test with medium reasoning budget
	common_tests::common_test_chat_simple_ok("gemini-2.5-flash-medium", Some(Check::REASONING_USAGE)).await
}

#[tokio::test]
async fn test_chat_reasoning_budget_high_ok() -> Result<()> {
	// Test with high reasoning budget (most thorough)
	common_tests::common_test_chat_simple_ok("gemini-2.5-flash-high", Some(Check::REASONING_USAGE)).await
}<|MERGE_RESOLUTION|>--- conflicted
+++ resolved
@@ -5,7 +5,6 @@
 // "gemini-2.5-flash", "gemini-2.5-pro-preview"
 const MODEL: &str = "gemini-2.5-flash"; // can add "-medium" .. suffix
 
-<<<<<<< HEAD
 // Updated to use latest stable Gemini 2.5 models with thinking capabilities
 const MODEL: &str = "gemini-2.5-flash"; // can add "-zero", "-low", "-medium", "-high" suffix
 const REASONING_MODEL: &str = "gemini-2.5-pro"; // Most advanced reasoning model
@@ -13,45 +12,38 @@
 // NOTE: For now just single test to make sure reasonning token get captured.
 
 #[tokio::test]
-async fn test_chat_simple_ok() -> Result<()> {
-	// NOTE: Gemini 2.5 includes reasoning tokens in usage but may not expose reasoning content
-=======
-// NOTE: For now just single test to make sure reasoning token get captured.
-
-#[tokio::test]
 async fn test_chat_simple_ok() -> TestResult<()> {
 	// NOTE: At this point, gemini 2.5 does not seems to give back reasoning content.
 	//       But it should have REASONING_USAGE
->>>>>>> 0052ed09
 	common_tests::common_test_chat_simple_ok(MODEL, Some(Check::REASONING_USAGE)).await
 }
 
 #[tokio::test]
-async fn test_chat_reasoning_pro_ok() -> Result<()> {
+async fn test_chat_reasoning_pro_ok() -> TestResult<()> {
 	// Test with the most advanced reasoning model
 	common_tests::common_test_chat_simple_ok(REASONING_MODEL, Some(Check::REASONING_USAGE)).await
 }
 
 #[tokio::test]
-async fn test_chat_reasoning_budget_zero_ok() -> Result<()> {
+async fn test_chat_reasoning_budget_zero_ok() -> TestResult<()> {
 	// Test with zero reasoning budget (fastest)
 	common_tests::common_test_chat_simple_ok("gemini-2.5-flash-zero", Some(Check::REASONING_USAGE)).await
 }
 
 #[tokio::test]
-async fn test_chat_reasoning_budget_low_ok() -> Result<()> {
+async fn test_chat_reasoning_budget_low_ok() -> TestResult<()> {
 	// Test with low reasoning budget
 	common_tests::common_test_chat_simple_ok("gemini-2.5-flash-low", Some(Check::REASONING_USAGE)).await
 }
 
 #[tokio::test]
-async fn test_chat_reasoning_budget_medium_ok() -> Result<()> {
+async fn test_chat_reasoning_budget_medium_ok() -> TestResult<()> {
 	// Test with medium reasoning budget
 	common_tests::common_test_chat_simple_ok("gemini-2.5-flash-medium", Some(Check::REASONING_USAGE)).await
 }
 
 #[tokio::test]
-async fn test_chat_reasoning_budget_high_ok() -> Result<()> {
+async fn test_chat_reasoning_budget_high_ok() -> TestResult<()> {
 	// Test with high reasoning budget (most thorough)
 	common_tests::common_test_chat_simple_ok("gemini-2.5-flash-high", Some(Check::REASONING_USAGE)).await
 }