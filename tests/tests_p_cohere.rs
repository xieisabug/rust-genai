mod support;

use crate::support::{Check, TestResult, common_tests};
use genai::adapter::AdapterKind;
use genai::resolver::AuthData;

<<<<<<< HEAD
const MODEL: &str = "command-r"; // Updated to use more capable model
const MODEL_NS: &str = "cohere::command-r";
const VISION_MODEL: &str = "aya-vision-8b"; // For vision tests
=======
const MODEL: &str = "command-r7b-12-2024";
const MODEL_NS: &str = "cohere::command-r7b-12-2024";
>>>>>>> b0bf4da0

// region:    --- Chat

#[tokio::test]
async fn test_chat_simple_ok() -> TestResult<()> {
	common_tests::common_test_chat_simple_ok(MODEL, None).await
}

#[tokio::test]
async fn test_chat_namespaced_ok() -> TestResult<()> {
	common_tests::common_test_chat_simple_ok(MODEL_NS, None).await
}

#[tokio::test]
async fn test_chat_multi_system_ok() -> TestResult<()> {
	common_tests::common_test_chat_multi_system_ok(MODEL).await
}

#[tokio::test]
async fn test_chat_stop_sequences_ok() -> TestResult<()> {
	common_tests::common_test_chat_stop_sequences_ok(MODEL).await
}

#[tokio::test]
async fn test_chat_json_mode_ok() -> TestResult<()> {
	common_tests::common_test_chat_json_mode_ok(MODEL, Some(Check::USAGE)).await
}

#[tokio::test]
async fn test_chat_json_structured_ok() -> TestResult<()> {
	common_tests::common_test_chat_json_structured_ok(MODEL, Some(Check::USAGE)).await
}

// endregion: --- Chat

// region:    --- Chat Stream Tests

#[tokio::test]
async fn test_chat_stream_simple_ok() -> TestResult<()> {
	common_tests::common_test_chat_stream_simple_ok(MODEL, None).await
}

// NOTE 2024-06-23 - Occasionally, the last stream message sent by Cohere is malformed and cannot be parsed.
//                   Will investigate further if requested.
// #[tokio::test]
// async fn test_chat_stream_capture_content_ok() -> TestResult<()> {
// 	common_tests::common_test_chat_stream_capture_content_ok(MODEL).await
// }

#[tokio::test]
async fn test_chat_stream_capture_all_ok() -> TestResult<()> {
	common_tests::common_test_chat_stream_capture_all_ok(MODEL, None).await
}

#[tokio::test]
async fn test_chat_temperature_ok() -> TestResult<()> {
	common_tests::common_test_chat_temperature_ok(MODEL).await
}

// endregion: --- Chat Stream Tests

// region:    --- Image Tests

#[tokio::test]
async fn test_chat_image_url_ok() -> TestResult<()> {
	common_tests::common_test_chat_image_url_ok(VISION_MODEL).await
}

#[tokio::test]
async fn test_chat_image_b64_ok() -> TestResult<()> {
	common_tests::common_test_chat_image_b64_ok(VISION_MODEL).await
}

// endregion: --- Image Test

// region:    --- Tool Tests

#[tokio::test]
async fn test_tool_simple_ok() -> TestResult<()> {
	common_tests::common_test_tool_simple_ok(MODEL).await
}

#[tokio::test]
async fn test_tool_full_flow_ok() -> TestResult<()> {
	common_tests::common_test_tool_full_flow_ok(MODEL).await
}

// endregion: --- Tool Tests

// region:    --- Resolver Tests

#[tokio::test]
async fn test_resolver_auth_ok() -> TestResult<()> {
	common_tests::common_test_resolver_auth_ok(MODEL, AuthData::from_env("COHERE_API_KEY")).await
}

// endregion: --- Resolver Tests

// region:    --- List

#[tokio::test]
async fn test_list_models() -> TestResult<()> {
	common_tests::common_test_list_models(AdapterKind::Cohere, "command-r-plus").await
}

// when run this test, you need to set the COHERE_API_KEY environment variables
// example:
// linux: export COHERE_API_KEY="your-api-key" && cargo test --test tests_p_cohere::test_all_models
// windows: $env:COHERE_API_KEY="your-api-key"; cargo test --test tests_p_cohere -- test_all_models
#[tokio::test]
async fn test_all_models() -> TestResult<()> {
	common_tests::common_test_all_models(AdapterKind::Cohere, "command-r").await
}

// endregion: --- List<|MERGE_RESOLUTION|>--- conflicted
+++ resolved
@@ -4,14 +4,9 @@
 use genai::adapter::AdapterKind;
 use genai::resolver::AuthData;
 
-<<<<<<< HEAD
-const MODEL: &str = "command-r"; // Updated to use more capable model
-const MODEL_NS: &str = "cohere::command-r";
-const VISION_MODEL: &str = "aya-vision-8b"; // For vision tests
-=======
-const MODEL: &str = "command-r7b-12-2024";
+const MODEL: &str = "command-r7b-12-2024"; // Cohere newer command-r variant
 const MODEL_NS: &str = "cohere::command-r7b-12-2024";
->>>>>>> b0bf4da0
+const VISION_MODEL: &str = "aya-vision-8b"; // Vision model for image tests
 
 // region:    --- Chat
 
