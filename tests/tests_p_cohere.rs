mod support;

<<<<<<< HEAD
use crate::support::{Check, common_tests};
use genai::adapter::AdapterKind;
use genai::resolver::AuthData;

type Result<T> = core::result::Result<T, Box<dyn std::error::Error>>; // For tests.

const MODEL: &str = "command-r"; // Updated to use more capable model
const MODEL_NS: &str = "cohere::command-r";
const VISION_MODEL: &str = "aya-vision-8b"; // For vision tests
=======
use crate::support::{TestResult, common_tests};
use genai::adapter::AdapterKind;
use genai::resolver::AuthData;

const MODEL: &str = "command-light";
const MODEL_NS: &str = "cohere::command-light";
>>>>>>> 0052ed09

// region:    --- Chat

#[tokio::test]
async fn test_chat_simple_ok() -> TestResult<()> {
	common_tests::common_test_chat_simple_ok(MODEL, None).await
}

#[tokio::test]
async fn test_chat_namespaced_ok() -> TestResult<()> {
	common_tests::common_test_chat_simple_ok(MODEL_NS, None).await
}

#[tokio::test]
async fn test_chat_multi_system_ok() -> TestResult<()> {
	common_tests::common_test_chat_multi_system_ok(MODEL).await
}

#[tokio::test]
async fn test_chat_stop_sequences_ok() -> TestResult<()> {
	common_tests::common_test_chat_stop_sequences_ok(MODEL).await
}

#[tokio::test]
async fn test_chat_json_mode_ok() -> Result<()> {
	common_tests::common_test_chat_json_mode_ok(MODEL, Some(Check::USAGE)).await
}

#[tokio::test]
async fn test_chat_json_structured_ok() -> Result<()> {
	common_tests::common_test_chat_json_structured_ok(MODEL, Some(Check::USAGE)).await
}

// endregion: --- Chat

// region:    --- Chat Stream Tests

#[tokio::test]
async fn test_chat_stream_simple_ok() -> TestResult<()> {
	common_tests::common_test_chat_stream_simple_ok(MODEL, None).await
}

// NOTE 2024-06-23 - Occasionally, the last stream message sent by Cohere is malformed and cannot be parsed.
//                   Will investigate further if requested.
// #[tokio::test]
// async fn test_chat_stream_capture_content_ok() -> TestResult<()> {
// 	common_tests::common_test_chat_stream_capture_content_ok(MODEL).await
// }

#[tokio::test]
async fn test_chat_stream_capture_all_ok() -> TestResult<()> {
	common_tests::common_test_chat_stream_capture_all_ok(MODEL, None).await
}

#[tokio::test]
async fn test_chat_temperature_ok() -> TestResult<()> {
	common_tests::common_test_chat_temperature_ok(MODEL).await
}

// endregion: --- Chat Stream Tests

// region:    --- Image Tests

#[tokio::test]
async fn test_chat_image_url_ok() -> Result<()> {
	common_tests::common_test_chat_image_url_ok(VISION_MODEL).await
}

#[tokio::test]
async fn test_chat_image_b64_ok() -> Result<()> {
	common_tests::common_test_chat_image_b64_ok(VISION_MODEL).await
}

// endregion: --- Image Test

// region:    --- Tool Tests

#[tokio::test]
async fn test_tool_simple_ok() -> Result<()> {
	common_tests::common_test_tool_simple_ok(MODEL, true).await
}

#[tokio::test]
async fn test_tool_full_flow_ok() -> Result<()> {
	common_tests::common_test_tool_full_flow_ok(MODEL, true).await
}

// endregion: --- Tool Tests

// region:    --- Resolver Tests

#[tokio::test]
async fn test_resolver_auth_ok() -> TestResult<()> {
	common_tests::common_test_resolver_auth_ok(MODEL, AuthData::from_env("COHERE_API_KEY")).await
}

// endregion: --- Resolver Tests

// region:    --- List

#[tokio::test]
async fn test_list_models() -> TestResult<()> {
	common_tests::common_test_list_models(AdapterKind::Cohere, "command-r-plus").await
}

// when run this test, you need to set the COHERE_API_KEY environment variables
// example:
// linux: export COHERE_API_KEY="your-api-key" && cargo test --test tests_p_cohere::test_all_models
// windows: $env:COHERE_API_KEY="your-api-key"; cargo test --test tests_p_cohere -- test_all_models
#[tokio::test]
async fn test_all_models() -> Result<()> {
	common_tests::common_test_all_models(AdapterKind::Cohere, "command-r").await
}

// endregion: --- List<|MERGE_RESOLUTION|>--- conflicted
+++ resolved
@@ -1,7 +1,6 @@
 mod support;
 
-<<<<<<< HEAD
-use crate::support::{Check, common_tests};
+use crate::support::{Check, TestResult, common_tests};
 use genai::adapter::AdapterKind;
 use genai::resolver::AuthData;
 
@@ -10,14 +9,6 @@
 const MODEL: &str = "command-r"; // Updated to use more capable model
 const MODEL_NS: &str = "cohere::command-r";
 const VISION_MODEL: &str = "aya-vision-8b"; // For vision tests
-=======
-use crate::support::{TestResult, common_tests};
-use genai::adapter::AdapterKind;
-use genai::resolver::AuthData;
-
-const MODEL: &str = "command-light";
-const MODEL_NS: &str = "cohere::command-light";
->>>>>>> 0052ed09
 
 // region:    --- Chat
 
